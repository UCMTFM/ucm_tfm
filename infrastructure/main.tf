--- conflicted
+++ resolved
@@ -95,58 +95,6 @@
   azure_client_id     = var.client_id
 }
 
-# Databricks Clusters
-
-module "personal_compute" {
-  source = "./modules/databricks_clusters"
-  prefix        = var.project
-  spark_version = "15.4.x-scala2.12"
-  node_type_id  = "Standard_DS3_v2"
-  idle_minutes  = 15
-  num_workers   = 1
-  workspace_url = module.databricks_workspace.workspace_url
-}
-
-# Databricks Access Connector
-
-module "databricks_access_connector" {
-  source              = "./modules/databricks_access_connector"
-  prefix              = var.project
-  resource_group_name = module.resource_group.name
-  location            = module.resource_group.location
-  tags                = local.tags
-  storage_account_id  = module.lakehouse_storage.id
-}
-
-# Key Vault
-
-module "key_vault" {
-  source                    = "./modules/key_vault"
-  prefix                    = var.project
-  resource_group_name       = module.resource_group.name
-  location                  = module.resource_group.location
-  sku                       = "standard"
-  tags                      = local.tags
-  member_ids                = local.member_object_ids
-  lakehouse_stg_account_key = module.lakehouse_storage.primary_access_key
-  landing_stg_account_key   = module.landing_storage.primary_access_key
-  access_connector_id       = module.databricks_access_connector.id
-}
-
-<<<<<<< HEAD
-# Unity Catalog
-
-module "unity_catalog" {
-  source                         = "./modules/unity_catalog"
-  databricks_host                = module.databricks_workspace.workspace_url
-  workspace_resource_id          = module.databricks_workspace.id
-  prefix                         = var.project
-  access_connector_id            = module.databricks_access_connector.id
-  lakehouse_external_layers      = ["bronze", "silver", "gold"]
-  lakehouse_storage_account_name = module.lakehouse_storage.account_name
-  key_vault_id                   = module.key_vault.key_vault_id
-  key_vault_uri                  = module.key_vault.key_vault_uri
-=======
 # Azure k8s Cluster
 
 module "aks" {
@@ -175,5 +123,4 @@
   namespace        = "airflow"
   repository       = "https://airflow.apache.org"
   chart            = "airflow"
->>>>>>> 4e27ea1d
 }