terraform {
  required_providers {
    databricks = {
      source  = "databricks/databricks"
      version = "1.30.0"
    }
  }
}

provider "databricks" {
<<<<<<< HEAD
  alias = "default"
  host  = var.databricks_host
=======
    alias = "default"
    host  = var.databricks_host
    azure_workspace_resource_id = var.workspace_resource_id
>>>>>>> 0d3dfbbc
}

resource "databricks_storage_credential" "access_connector_credential" {
  name = "dac-${var.prefix}"

  azure_managed_identity {
    access_connector_id = var.access_connector_id
  }

  comment = "Credential linked to Access Connector"
}

resource "databricks_external_location" "lakehouse_layers" {
  for_each        = toset(var.lakehouse_external_layers)
  name            = "external_location_${each.key}"
  url             = "abfss://${each.key}@${var.lakehouse_storage_account_name}.dfs.core.windows.net/"
  credential_name = databricks_storage_credential.access_connector_credential.name
  comment         = "External location for the ${each.key} layer of the Lakehouse"

  depends_on = [
    databricks_storage_credential.access_connector_credential
  ]
}

resource "databricks_secret_scope" "keyvault_scope" {
  name = "akv-${var.prefix}"

  keyvault_metadata {
    dns_name    = var.key_vault_uri
    resource_id = var.key_vault_id
  }
}<|MERGE_RESOLUTION|>--- conflicted
+++ resolved
@@ -8,14 +8,9 @@
 }
 
 provider "databricks" {
-<<<<<<< HEAD
-  alias = "default"
-  host  = var.databricks_host
-=======
-    alias = "default"
-    host  = var.databricks_host
-    azure_workspace_resource_id = var.workspace_resource_id
->>>>>>> 0d3dfbbc
+  alias                       = "default"
+  host                        = var.databricks_host
+  azure_workspace_resource_id = var.workspace_resource_id
 }
 
 resource "databricks_storage_credential" "access_connector_credential" {
